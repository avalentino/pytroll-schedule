--- conflicted
+++ resolved
@@ -65,11 +65,7 @@
         elif overpass.satellite == "noaa 16":
             scan_angle = 55.25
             instrument = "avhrr"
-<<<<<<< HEAD
-        elif instrument == "mersi":
-=======
-        elif instrument == "mersi2":
->>>>>>> 9b594a35
+        elif "mersi" in instrument:
             scan_angle = 55.4
             instrument = "avhrr"
         else:
