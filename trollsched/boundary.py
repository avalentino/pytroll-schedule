#!/usr/bin/env python
# -*- coding: utf-8 -*-

# Copyright (c) 2014-2019 PyTroll community

# Author(s):

#   Martin Raspaud <martin.raspaud@smhi.se>
#   Adam Dybbroe <adam.dybbroe@smhi.se>

# This program is free software: you can redistribute it and/or modify
# it under the terms of the GNU General Public License as published by
# the Free Software Foundation, either version 3 of the License, or
# (at your option) any later version.

# This program is distributed in the hope that it will be useful,
# but WITHOUT ANY WARRANTY; without even the implied warranty of
# MERCHANTABILITY or FITNESS FOR A PARTICULAR PURPOSE.  See the
# GNU General Public License for more details.

# You should have received a copy of the GNU General Public License
# along with this program.  If not, see <http://www.gnu.org/licenses/>.

"""The Boundary classes.
"""


import logging
import logging.handlers

import numpy as np

from pyresample.boundary import Boundary
from pyorbital import geoloc, geoloc_instrument_definitions

logger = logging.getLogger(__name__)

INSTRUMENT = {'avhrr/3': 'avhrr',
              'avhrr/2': 'avhrr',
              'avhrr-3': 'avhrr',
              'mwhs-2': 'mwhs2'}


class SwathBoundary(Boundary):

    """Boundaries for satellite overpasses.
    """

    def get_instrument_points(self, overpass, utctime,
                              scans_nb, scanpoints, scan_step=1):
        """Get the boundary points for a given overpass.
        """
        instrument = overpass.instrument
        # logger.debug("Instrument: %s", str(instrument))
        # cheating at the moment.
        # scan_angle = 55.37
        if instrument == "modis":
            scan_angle = 55.0
            instrument = "avhrr"
        elif instrument == "viirs":
            scan_angle = 55.84
            instrument = "viirs"
        elif instrument == "iasi":
            scan_angle = 48.3
            instrument = "avhrr"
        elif overpass.satellite == "noaa 16":
            scan_angle = 55.25
            instrument = "avhrr"
        elif instrument == "mersi":
            scan_angle = 55.4
            instrument = "avhrr"
        elif instrument == "mersi2":
            scan_angle = 55.4
            instrument = "avhrr"
        else:
            scan_angle = 55.25

        instrument_fun = getattr(geoloc_instrument_definitions,
                                 INSTRUMENT.get(instrument, instrument))

        if instrument.startswith("avhrr"):
            sgeom = instrument_fun(scans_nb, scanpoints, scan_angle=scan_angle, frequency=100)
        elif instrument in ["ascat", ]:
            sgeom = instrument_fun(scans_nb, scanpoints)
        elif instrument in ["amsua", 'mhs']:
            sgeom = instrument_fun(scans_nb, scanpoints)
        elif instrument in ["mwhs2", ]:
            sgeom = instrument_fun(scans_nb, scanpoints)
        elif instrument in ["olci", ]:
            sgeom = instrument_fun(scans_nb, scanpoints)
        elif instrument == 'viirs':
            sgeom = instrument_fun(scans_nb, scanpoints, scan_step=scan_step)
        elif instrument in ['mhs', 'atms', 'mwhs-2']:
            sgeom = instrument_fun(scans_nb, scanpoints)
        else:
            logger.warning("Instrument not tested: %s", instrument)
            sgeom = instrument_fun(scans_nb)

        times = sgeom.times(utctime)

        pixel_pos = geoloc.compute_pixels((self.orb.tle._line1,
                                           self.orb.tle._line2),
                                          sgeom, times)
        lons, lats, alts = geoloc.get_lonlatalt(pixel_pos, times)

        del alts
        return (lons.reshape(-1, len(scanpoints)),
                lats.reshape(-1, len(scanpoints)))

    def __init__(self, overpass, scan_step=50, frequency=200):
        # compute area covered by pass
        Boundary.__init__(self)

        self.overpass = overpass
        self.orb = overpass.orb

        # compute sides

        scanlength_seconds = ((overpass.falltime - overpass.risetime).seconds +
                              (overpass.falltime - overpass.risetime).microseconds / 1000000.0)

        logger.debug("Instrument = %s", self.overpass.instrument)
        if self.overpass.instrument == 'viirs':
            sec_scan_duration = 1.779166667
            along_scan_reduce_factor = 1
        elif self.overpass.instrument.startswith("avhrr"):
            sec_scan_duration = 1. / 6.
            along_scan_reduce_factor = 0.1
        elif self.overpass.instrument == 'ascat':
            sec_scan_duration = 3.74747474747
            along_scan_reduce_factor = 1
            # Overwrite the scan step
            scan_step = 1
<<<<<<< HEAD
        elif self.overpass.instrument == 'amsua':
            sec_scan_duration = 8.
            along_scan_reduce_factor = 1
            # Overwrite the scan step
            scan_step = 1
        elif self.overpass.instrument == 'mhs':
            sec_scan_duration = 8./3.
            along_scan_reduce_factor = 1
            # Overwrite the scan step
            scan_step = 1
        elif self.overpass.instrument == 'mwhs2':
            sec_scan_duration = 8./3.
            along_scan_reduce_factor = 1
            # Overwrite the scan step
            scan_step = 1
        elif self.overpass.instrument == 'olci':
            # 3 minutes of data is 4091 300meter lines:
            sec_scan_duration = 0.04399902224395014
            along_scan_reduce_factor = 1
            # Overwrite the scan step
            scan_step = 100
=======
        elif self.overpass.instrument == 'mhs':
            sec_scan_duration = 8/3.
            along_scan_reduce_factor = 1
            # Overwrite the scan step
            scan_step = 1
        elif self.overpass.instrument == 'atms':
            sec_scan_duration = 8/3.
            along_scan_reduce_factor = 1
            # Overwrite the scan step
            scan_step = 1
        elif self.overpass.instrument == 'mwhs-2':
            sec_scan_duration = 8/3.
            along_scan_reduce_factor = 1
            # Overwrite the scan step
            scan_step = 1
>>>>>>> e9a9442b
        else:
            # Assume AVHRR!
            logmsg = ("Instrument scan duration not known. Setting it to AVHRR. Instrument: ")
            logger.info(logmsg + "%s", str(self.overpass.instrument))
            sec_scan_duration = 1. / 6.
            along_scan_reduce_factor = 0.1

        # From pass length in seconds and the seconds for one scan derive the number of scans in the swath:
        scans_nb = scanlength_seconds / sec_scan_duration * along_scan_reduce_factor
        # Devide by the scan step to a reduced number of scans:
        scans_nb = np.floor(scans_nb / scan_step)
        scans_nb = int(max(scans_nb, 1))

        sides_lons, sides_lats = self.get_instrument_points(self.overpass,
                                                            overpass.risetime,
                                                            scans_nb,
                                                            np.array([0, self.overpass.number_of_fovs - 1]),
                                                            scan_step=scan_step)

        side_shape = sides_lons[::-1, 0].shape[0]
        nmod = 1

        # Devide by the scan step to a reduced number of scans:
        scans_nb = scanlength_seconds / sec_scan_duration * along_scan_reduce_factor
        scan_step = 10  # Valid for MHS/AMSU-S/MWHS-2 only
        scans_nb = np.floor(scans_nb / scan_step)
        scans_nb = int(max(scans_nb, 1))

        if side_shape != scans_nb:
            nmod = side_shape // scans_nb
            logger.debug('Number of scan lines (%d) does not match number of scans (%d)',
                         side_shape, scans_nb)
            logger.info('Take every %d th element on the sides...', nmod)

        self.left_lons = sides_lons[::-1, 0][::nmod]
        self.left_lats = sides_lats[::-1, 0][::nmod]
        self.right_lons = sides_lons[:, 1][::nmod]
        self.right_lats = sides_lats[:, 1][::nmod]

        # compute bottom
        maxval = self.overpass.number_of_fovs
        rest = maxval % frequency
        mid_range = np.arange(rest / 2, maxval, frequency)
        if mid_range[0] == 0:
            start_idx = 1
        else:
            start_idx = 0

        reduced = np.hstack([0, mid_range[start_idx::], maxval - 1]).astype('int')

        lons, lats = self.get_instrument_points(self.overpass,
                                                overpass.falltime,
                                                1,
                                                reduced)

        self.bottom_lons = lons[0][::-1]
        self.bottom_lats = lats[0][::-1]

        # compute top
        lons, lats = self.get_instrument_points(self.overpass,
                                                overpass.risetime,
                                                1,
                                                reduced)

        self.top_lons = lons[0]
        self.top_lats = lats[0]

        return

    def decimate(self, ratio):
        l = len(self.top_lons)
        start = (l % ratio) / 2
        points = np.concatenate(([0], np.arange(start, l, ratio), [l - 1]))

        self.top_lons = self.top_lons[points]
        self.top_lats = self.top_lats[points]
        self.bottom_lons = self.bottom_lons[points]
        self.bottom_lats = self.bottom_lats[points]

        l = len(self.right_lons)
        start = (l % ratio) / 2
        points = np.concatenate(([0], np.arange(start, l, ratio), [l - 1]))

        self.right_lons = self.right_lons[points]
        self.right_lats = self.right_lats[points]
        self.left_lons = self.left_lons[points]
        self.left_lats = self.left_lats[points]

        return

    def contour(self):
        lons = np.concatenate((self.top_lons,
                               self.right_lons[1:-1],
                               self.bottom_lons,
                               self.left_lons[1:-1]))
        lats = np.concatenate((self.top_lats,
                               self.right_lats[1:-1],
                               self.bottom_lats,
                               self.left_lats[1:-1]))
        return lons, lats<|MERGE_RESOLUTION|>--- conflicted
+++ resolved
@@ -131,7 +131,6 @@
             along_scan_reduce_factor = 1
             # Overwrite the scan step
             scan_step = 1
-<<<<<<< HEAD
         elif self.overpass.instrument == 'amsua':
             sec_scan_duration = 8.
             along_scan_reduce_factor = 1
@@ -153,23 +152,12 @@
             along_scan_reduce_factor = 1
             # Overwrite the scan step
             scan_step = 100
-=======
-        elif self.overpass.instrument == 'mhs':
-            sec_scan_duration = 8/3.
-            along_scan_reduce_factor = 1
-            # Overwrite the scan step
-            scan_step = 1
         elif self.overpass.instrument == 'atms':
             sec_scan_duration = 8/3.
             along_scan_reduce_factor = 1
             # Overwrite the scan step
             scan_step = 1
-        elif self.overpass.instrument == 'mwhs-2':
-            sec_scan_duration = 8/3.
-            along_scan_reduce_factor = 1
-            # Overwrite the scan step
-            scan_step = 1
->>>>>>> e9a9442b
+
         else:
             # Assume AVHRR!
             logmsg = ("Instrument scan duration not known. Setting it to AVHRR. Instrument: ")
