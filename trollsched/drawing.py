#!/usr/bin/env python
# -*- coding: utf-8 -*-

# Copyright (c) 2018 - 2019 Pytroll Community

# Author(s):

#   Adam.Dybbroe <adam.dybbroe@smhi.se>

# This program is free software: you can redistribute it and/or modify
# it under the terms of the GNU General Public License as published by
# the Free Software Foundation, either version 3 of the License, or
# (at your option) any later version.

# This program is distributed in the hope that it will be useful,
# but WITHOUT ANY WARRANTY; without even the implied warranty of
# MERCHANTABILITY or FITNESS FOR A PARTICULAR PURPOSE.  See the
# GNU General Public License for more details.

# You should have received a copy of the GNU General Public License
# along with this program.  If not, see <http://www.gnu.org/licenses/>.

"""Drawing satellite overpass outlines on maps
"""

import os
import logging
import logging.handlers
import numpy as np
import matplotlib as mpl
MPL_BACKEND = mpl.get_backend()

logger = logging.getLogger(__name__)

try:
    import cartopy.crs as ccrs
    import cartopy.feature as cfeature
    BASEMAP_NOT_CARTOPY = False
except ImportError:
    logger.warning("Failed loading Cartopy, will try Basemap instead")
    BASEMAP_NOT_CARTOPY = True

if not BASEMAP_NOT_CARTOPY:
    import cartopy
    cartopy.config['pre_existing_data_dir'] = os.environ.get(
        "CARTOPY_PRE_EXISTING_DATA_DIR", cartopy.config['pre_existing_data_dir'])


class MapperBasemap(object):
    """A class to generate nice plots with basemap.
    """

    def __init__(self, **proj_info):

        from mpl_toolkits.basemap import Basemap

        if not proj_info:
            proj_info = {
                'projection': 'nsper',
                'lat_0': 58,
                'lon_0': 16,
                'resolution': 'l',
                'area_thresh': 1000.
            }

        self.map = Basemap(**proj_info)

        self.map.drawcoastlines()
        self.map.drawcountries()

        self.map.drawmapboundary(fill_color='white')

        self.map.drawmeridians(np.arange(0, 360, 30))
        self.map.drawparallels(np.arange(-90, 90, 30))

    def __enter__(self):
        return self.map

    def __exit__(self, etype, value, tb):
        pass


class MapperCartopy(object):
    """A class to generate nice plots with Cartopy.
    """

    def __init__(self, **proj_info):

        mpl.use(MPL_BACKEND)
        import matplotlib.pyplot as plt

        if not proj_info:
            proj_info = {
                'central_latitude': 58,
                'central_longitude': 16,
                'satellite_height': 35785831,
                'false_easting': 0,
                'false_northing': 0,
                'globe': None
            }

        fig = plt.figure(figsize=(8, 6))

        self._ax = fig.add_subplot(
            1, 1, 1, projection=ccrs.NearsidePerspective(**proj_info))

        self._ax.add_feature(cfeature.OCEAN, zorder=0)
        self._ax.add_feature(cfeature.LAND, zorder=0, edgecolor='black')
        self._ax.add_feature(cfeature.BORDERS, zorder=0)

        self._ax.set_global()
        self._ax.gridlines()

    def plot(self, *args, **kwargs):
        mpl.use(MPL_BACKEND)
        import matplotlib.pyplot as plt

        kwargs['transform'] = ccrs.Geodetic()
        return plt.plot(*args, **kwargs)

    def nightshade(self, utctime, **kwargs):

        from trollsched.helper_functions import fill_dark_side

        color = kwargs.get('color', 'black')
        alpha = kwargs.get('alpha', 0.4)
        fill_dark_side(self._ax, time=utctime, color=color, alpha=alpha)

    def __call__(self, *args):
        return args

    def __enter__(self):
        return self

    def __exit__(self, etype, value, tb):
        pass


if BASEMAP_NOT_CARTOPY:
    Mapper = MapperBasemap
else:
    Mapper = MapperCartopy


def save_fig(pass_obj,
             poly=None,
             directory="/tmp/plots",
             overwrite=False,
             labels=None,
             extension=".png",
             outline='-r',
             plot_parameters=None,
             plot_title=None):
    """Save the pass as a figure. Filename is automatically generated.
    """
    mpl.use('Agg')
    import matplotlib.pyplot as plt
    plt.clf()

    logger.debug("Save fig " + str(pass_obj))
    rise = pass_obj.risetime.strftime("%Y%m%d%H%M%S")
    fall = pass_obj.falltime.strftime("%Y%m%d%H%M%S")
    if not os.path.exists(directory):
        logger.debug("Create plot dir " + directory)
        os.makedirs(directory)
    filename = os.path.join(
        directory,
<<<<<<< HEAD
        (rise + '_' + pass_obj.satellite.name.replace(" ", "_") + '_' + pass_obj.instrument.replace("/", "-") + '_' + fall + extension))
=======
        (rise + pass_obj.satellite.name.replace(" ", "_") + "_" +
         pass_obj.instrument.replace('/', '-') + "_" + fall + extension))
>>>>>>> e9a9442b

    pass_obj.fig = filename
    if not overwrite and os.path.exists(filename):
        return filename

    logger.debug("Filename = <%s>", filename)
    plot_parameters = plot_parameters or {}
    with Mapper(**plot_parameters) as mapper:
        mapper.nightshade(pass_obj.uptime, alpha=0.2)
        logger.debug("Draw: outline = <%s>", outline)
        draw(pass_obj.boundary.contour_poly, mapper, outline)
        if poly is not None:
            draw(poly, mapper, "-b")

    logger.debug("Title = %s", str(pass_obj))
    plt.title(str(pass_obj))
    for label in labels or []:
        plt.figtext(*label[0], **label[1])
    logger.debug("Save plot...")
    plt.savefig(filename)
    logger.debug("Return...")
    return filename


def show(pass_obj,
         poly=None,
         labels=None,
         other_poly=None,
         proj=None,
         outline='-r'):
    """Show the current pass on screen (matplotlib, basemap).
    """
    mpl.use(MPL_BACKEND)
    import matplotlib.pyplot as plt

    proj = proj or {}
    with Mapper(**proj) as mapper:
        mapper.nightshade(pass_obj.uptime, alpha=0.2)
        draw(pass_obj.boundary.contour_poly, mapper, outline)
        if poly is not None:
            draw(poly, mapper, "-b")
        if other_poly is not None:
            draw(other_poly, mapper, "-g")
    plt.title(str(pass_obj))
    for label in (labels or []):
        plt.figtext(*label[0], **label[1])
    plt.show()


def draw(poly, mapper, options, **more_options):
    lons = np.rad2deg(poly.lon.take(np.arange(len(poly.lon) + 1), mode="wrap"))
    lats = np.rad2deg(poly.lat.take(np.arange(len(poly.lat) + 1), mode="wrap"))
    rx, ry = mapper(lons, lats)
    mapper.plot(rx, ry, options, **more_options)


def main():
    from trollsched.satpass import get_next_passes
    from datetime import datetime

    passes = get_next_passes(["noaa 19", "suomi npp"], datetime.now(), 24, (16, 58, 0))
    for p in passes:
        save_fig(p, directory="/tmp/plots/")


if __name__ == '__main__':
    main()<|MERGE_RESOLUTION|>--- conflicted
+++ resolved
@@ -165,12 +165,8 @@
         os.makedirs(directory)
     filename = os.path.join(
         directory,
-<<<<<<< HEAD
         (rise + '_' + pass_obj.satellite.name.replace(" ", "_") + '_' + pass_obj.instrument.replace("/", "-") + '_' + fall + extension))
-=======
-        (rise + pass_obj.satellite.name.replace(" ", "_") + "_" +
-         pass_obj.instrument.replace('/', '-') + "_" + fall + extension))
->>>>>>> e9a9442b
+
 
     pass_obj.fig = filename
     if not overwrite and os.path.exists(filename):
