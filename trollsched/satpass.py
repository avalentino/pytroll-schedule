--- conflicted
+++ resolved
@@ -261,12 +261,8 @@
         return inter.area() / area_boundary.area()
 
     def save_fig(self, poly=None, directory="/tmp/plots",
-<<<<<<< HEAD
-                 overwrite=False, labels=None, extension=".png", plot_parameters=None, plot_title=None):
-=======
                  overwrite=False, labels=None, extension=".png",
-                 outline='-r'):
->>>>>>> 94b4edf9
+                 plot_parameters=None, plot_title=None, outline='-r'):
         """Save the pass as a figure. Filename is automatically generated.
         """
         logger.debug("Save fig " + str(self))
@@ -295,17 +291,14 @@
             self.draw(mapper, outline)
             if poly is not None:
                 poly.draw(mapper, "-b")
-<<<<<<< HEAD
-        
+
         _plot_title = {'satellite_name': self.satellite.name.upper(),
                       'risetime': self.risetime,
                       'falltime': self.falltime}
         pt = plot_title or plot_parameters.get('plot_title',str(self))
-        plt.title(str(compose(pt, _plot_title)))
-=======
-        logger.debug("Title = %s", str(self))
-        plt.title(str(self))
->>>>>>> 94b4edf9
+        title = str(compose(pt, _plot_title))
+        plt.title(title)
+        logger.debug("Title = %s", title)
         for label in labels or []:
             plt.figtext(*label[0], **label[1])
         logger.debug("Save plot...")
@@ -730,13 +723,8 @@
 
         else:
             passes[sat.name] = [Pass(sat, rtime, ftime, satorb, uptime, instrument)
-<<<<<<< HEAD
-                           for rtime, ftime, uptime in passlist
-                           if ftime - rtime > timedelta(minutes=min_pass)]
-=======
                                 for rtime, ftime, uptime in passlist
-                                if ftime - rtime > timedelta(minutes=MIN_PASS)]
->>>>>>> 94b4edf9
+                                if ftime - rtime > timedelta(minutes=min_pass)]
 
     return set(reduce(operator.concat, list(passes.values())))
 
