--- conflicted
+++ resolved
@@ -44,12 +44,9 @@
 from pyorbital import orbital, tlefile
 from pyresample.boundary import AreaDefBoundary
 from trollsched.boundary import SwathBoundary
-<<<<<<< HEAD
 from trollsift.parser import compose
 
-=======
 from trollsched import (MIN_PASS, NOAA20_NAME, NUMBER_OF_FOVS)
->>>>>>> 9b594a35
 
 logger = logging.getLogger(__name__)
 
@@ -250,7 +247,6 @@
             return 0
         return inter.area() / area_boundary.area()
 
-<<<<<<< HEAD
     def save_fig(self, poly=None, directory="/tmp/plots",
                  overwrite=False, labels=None, extension=".png",
                  plot_parameters=None, plot_title=None, outline='-r'):
@@ -419,8 +415,6 @@
             pass_direction=pass_direction)
         return line
 
-=======
->>>>>>> 9b594a35
     def print_vcs(self, coords):
         """Should look like this::
 
@@ -593,16 +587,14 @@
     return dumps
 
 
-<<<<<<< HEAD
-def get_next_passes(satellites, utctime, forward, coords, tle_file=None, aqua_terra_dumps=False, min_pass=MIN_PASS, local_horizon=0):
-=======
 def get_next_passes(satellites,
                     utctime,
                     forward,
                     coords,
                     tle_file=None,
-                    aqua_terra_dumps=None):
->>>>>>> 9b594a35
+                    aqua_terra_dumps=None,
+                    min_pass=MIN_PASS,
+                    local_horizon=0):
     """Get the next passes for *satellites*, starting at *utctime*, for a
     duration of *forward* hours, with observer at *coords* ie lon (°E), lat
     (°N), altitude (km). Uses *tle_file* if provided, downloads from celestrack
@@ -628,8 +620,6 @@
             sat = Satellite(sat, 0, 0)
 
         satorb = orbital.Orbital(sat.name, tle_file=tle_file)
-<<<<<<< HEAD
-        orbitals[sat.name] = satorb
         passlist = satorb.get_next_passes(utctime,
                                           forward,
                                           horizon=local_horizon,
@@ -645,29 +635,11 @@
             instrument = "mersi"
         else:
             instrument = "unknown"
-        # take care of metop-a
-        if sat.name == "metop-a":
-            metop_passes = [Pass(sat, rtime, ftime, satorb, uptime, instrument)
-                            for rtime, ftime, uptime in passlist if rtime < ftime]
-
-            passes["metop-a"] = []
-            for overpass in metop_passes:
-                if overpass.pass_direction() == "descending":
-                    new_rise = overpass.slsearch(60)
-                    if new_rise is not None and new_rise < overpass.falltime:
-                        overpass.risetime = new_rise
-                        overpass.boundary = SwathBoundary(overpass)
-                        if overpass.seconds() > min_pass * 60:
-                            passes["metop-a"].append(overpass)
-        # take care of aqua (dumps in svalbard and poker flat)
-=======
-        passlist = satorb.get_next_passes(utctime, forward, *coords)
 
         if sat.name == "metop-a":
             # Take care of metop-a
             passes["metop-a"] = get_metopa_passes(sat, passlist, satorb)
 
->>>>>>> 9b594a35
         elif sat.name in ["aqua", "terra"] and aqua_terra_dumps:
             # Take care of aqua (dumps in svalbard and poker flat)
             # Get the Terra/Aqua passes and fill the passes dict:
@@ -689,40 +661,8 @@
                 if ftime - rtime > timedelta(minutes=MIN_PASS)
             ]
 
-<<<<<<< HEAD
-            passes[sat.name] = []
-            for overpass in aqua_passes:
-                add = True
-                for dump_pass in dumps:
-                    if dump_pass.overlaps(overpass):
-                        if (dump_pass.uptime < overpass.uptime and
-                                dump_pass.falltime > overpass.risetime):
-                            logger.debug("adjusting " + str(overpass)
-                                         + " to new risetime " +
-                                         str(dump_pass.falltime))
-                            overpass.risetime = dump_pass.falltime
-                            overpass.boundary = SwathBoundary(overpass)
-                        elif (dump_pass.uptime >= overpass.uptime and
-                              dump_pass.risetime < overpass.falltime):
-                            logger.debug("adjusting " + str(overpass)
-                                         + " to new falltime " +
-                                         str(dump_pass.risetime))
-                            overpass.falltime = dump_pass.risetime
-                            overpass.boundary = SwathBoundary(overpass)
-                        if overpass.falltime <= overpass.risetime:
-                            add = False
-                            logger.debug("skipping " + str(overpass))
-                if add and overpass.seconds() > min_pass * 60:
-                    passes["aqua"].append(overpass)
-
-        else:
-            passes[sat.name] = [Pass(sat, rtime, ftime, satorb, uptime, instrument)
-                                for rtime, ftime, uptime in passlist
-                                if ftime - rtime > timedelta(minutes=min_pass)]
-=======
     return set(fctools_reduce(operator.concat, list(passes.values())))
 
->>>>>>> 9b594a35
 
 def get_metopa_passes(sat, passlist, satorb):
     """Get the Metop-A passes, taking care that Metop-A doesn't transmit to ground
